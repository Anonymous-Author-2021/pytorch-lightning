--- conflicted
+++ resolved
@@ -300,20 +300,6 @@
         model_ref = self.lightning_module
         model_ref.optimizer_zero_grad(current_epoch, batch_idx, optimizer, opt_idx)
 
-<<<<<<< HEAD
-=======
-    def clip_gradients(
-        self,
-        optimizer: Optimizer,
-        clip_val: Union[int, float],
-        gradient_clip_algorithm: GradClipAlgorithmType = GradClipAlgorithmType.NORM,
-    ) -> None:
-        """clips all the optimizer parameters to the given value."""
-        self.precision_plugin.clip_gradients(
-            optimizer, clip_val, gradient_clip_algorithm=gradient_clip_algorithm, model=self.model
-        )
-
->>>>>>> df99e8d6
     def setup_optimizers(self, trainer: "pl.Trainer") -> None:
         """Creates optimizers and schedulers.
 
