--- conflicted
+++ resolved
@@ -15,14 +15,6 @@
 from dataclasses import dataclass
 from typing import Any, Generic, Optional, TypeVar
 
-<<<<<<< HEAD
-from torch import Tensor
-
-import pytorch_lightning as pl
-from pytorch_lightning.profiler import BaseProfiler, PassThroughProfiler
-from pytorch_lightning.utilities.apply_func import apply_to_collection
-=======
->>>>>>> b1ed1db0
 from pytorch_lightning.utilities.exceptions import MisconfigurationException
 
 T = TypeVar("T")
@@ -70,89 +62,4 @@
 
     def __call__(self, *args: Any, **kwargs: Any) -> Any:
         self._result = self.closure(*args, **kwargs)
-<<<<<<< HEAD
-        return self._result.loss
-
-
-class Closure(AbstractClosure):
-    """An implementation of a :class:`AbstractClosure` for optimization in Lightning that combines three elementary
-    closures into one: ``training_step``, ``backward`` and ``zero_grad``.
-
-    The Closure gets created by the training loop(s) and is then passed to the
-    :meth:`torch.optim.Optimizer.step` method. An optimizer is responsible for calling the closure and optionally
-    do something with the output.
-
-    Args:
-        step_fn: This is typically the :meth:`pytorch_lightning.core.lightning.LightningModule.training_step
-            wrapped with processing for its outputs
-        backward_fn: A function that takes a loss value as input, performs back-propagation and returns the loss value.
-            Can be set to ``None`` to skip the backward operation.
-        zero_grad_fn: A function that zeroes the gradients. Can be set to ``None`` to skip zero_grad, for example
-            when accumulating gradients.
-        profiler: A profiler for profiling the actions of the passed in closure functions.
-
-    Example:
-
-        closure = Closure()
-        optimizer = torch.optim.Adam(...)
-        optimizer.step(closure)
-    """
-
-    warning_cache = WarningCache()
-
-    def __init__(
-        self,
-        step_fn: Callable[[], ClosureResult],
-        backward_fn: Optional[Callable[[Tensor], Tensor]] = None,
-        zero_grad_fn: Optional[Callable[[], None]] = None,
-        profiler: Optional[BaseProfiler] = None,
-    ):
-        super().__init__()
-        self._step_fn = step_fn
-        self._backward_fn = backward_fn
-        self._zero_grad_fn = zero_grad_fn
-        self._profiler = PassThroughProfiler() if profiler is None else profiler
-
-    def closure(self, *args: Any, **kwargs: Any) -> ClosureResult:
-        with self._profiler.profile("training_step_and_backward"):
-            step_output = self._step_fn()
-
-            if step_output.closure_loss is None:
-                self.warning_cache.warn(
-                    "`training_step` returned `None`. If this was on purpose, ignore this warning..."
-                )
-
-            if self._zero_grad_fn is not None:
-                with self._profiler.profile("zero_grad"):
-                    self._zero_grad_fn()
-
-            if self._backward_fn is not None and step_output.closure_loss is not None:
-                with self._profiler.profile("backward"):
-                    step_output.closure_loss = self._backward_fn(step_output.closure_loss)
-
-        return step_output
-
-
-class _FaultToleranceClosureExecutor:
-
-    """This class is used to prevent fault tolerant to create a checkpoint while parameters are being updated."""
-
-    def __init__(self, closure: Closure, trainer: "pl.Trainer"):
-        self._closure = closure
-        self._trainer = trainer
-        self._fault_tolerant_possible: Optional[bool] = None
-
-    def consume_result(self) -> ClosureResult:
-        return self._closure.consume_result()
-
-    def __call__(self):
-        # enable fault tolerant during closure execution
-        with self._trainer._fault_tolerant_supported(enable=True):
-            loss = self._closure()
-        self._fault_tolerant_possible = self._trainer._fault_tolerant_possible
-        # prevent fault tolerant during parameters update.
-        self._trainer._fault_tolerant_possible = False
-        return loss
-=======
-        return self
->>>>>>> b1ed1db0
+        return self