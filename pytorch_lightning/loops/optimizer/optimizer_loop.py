# Copyright The PyTorch Lightning team.
#
# Licensed under the Apache License, Version 2.0 (the "License");
# you may not use this file except in compliance with the License.
# You may obtain a copy of the License at
#
#     http://www.apache.org/licenses/LICENSE-2.0
#
# Unless required by applicable law or agreed to in writing, software
# distributed under the License is distributed on an "AS IS" BASIS,
# WITHOUT WARRANTIES OR CONDITIONS OF ANY KIND, either express or implied.
# See the License for the specific language governing permissions and
# limitations under the License.

from copy import deepcopy
from functools import partial
from typing import Any, Callable, List, Optional, Tuple

import torch
from torch import Tensor
from torch.optim import Optimizer

from pytorch_lightning.core.optimizer import LightningOptimizer
from pytorch_lightning.loops import Loop
from pytorch_lightning.loops.closure import Closure, ClosureResult
from pytorch_lightning.loops.utilities import (
    _block_parallel_sync_behavior,
    _build_training_step_kwargs,
    _check_training_step_output,
    _process_training_step_output,
)
from pytorch_lightning.trainer.connectors.logger_connector.result import ResultCollection
from pytorch_lightning.trainer.progress import OptimizationProgress
from pytorch_lightning.utilities import AMPType, AttributeDict, DeviceType
from pytorch_lightning.utilities.exceptions import MisconfigurationException
from pytorch_lightning.utilities.finite_checks import detect_nan_parameters
from pytorch_lightning.utilities.imports import _TPU_AVAILABLE

_OUTPUTS_TYPE = List[List[Optional[ResultCollection]]]


class OptimizerLoop(Loop):
    """Runs over a sequence of optimizers.

    This loop implements what is known in Lightning as Automatic Optimization.
    """

    def __init__(self):
        super().__init__()
        # TODO: use default dict here to simplify logic in loop
        self.outputs: _OUTPUTS_TYPE = []
        self.optim_progress: OptimizationProgress = OptimizationProgress()

        self._skip_backward: bool = False
        self._batch_idx: int = 0
        self._optimizers: List[Optimizer] = []
        self._hiddens: Optional[Any] = None

    @property
    def done(self) -> bool:
        """Returns ``True`` when the last optimizer in the sequence has run."""
        return self.optim_progress.optimizer_idx >= len(self._optimizers)

    def connect(self, **kwargs: "Loop") -> None:
        raise NotImplementedError(f"{self.__class__.__name__} does not connect any child loops.")

    def reset(self) -> None:
        if not self.restarting:
            self.optim_progress.optimizer_idx = 0
        self.outputs = [[] for _ in range(len(self.trainer.optimizers))]

    def on_run_start(  # type: ignore[override]
        self, batch: Any, hiddens: Any, optimizers: List[Optimizer], batch_idx: int
    ) -> None:
        self._batch_idx = batch_idx
        self._optimizers = optimizers

    def advance(self, batch: Any, hiddens: Any, *args, **kwargs) -> None:  # type: ignore[override]
        self._hiddens = hiddens
        result = self._run_optimization(
            batch,
            self._batch_idx,
            self._optimizers[self.optim_progress.optimizer_idx],
            self.optim_progress.optimizer_idx,
        )
        if result:
            self.outputs[self.optim_progress.optimizer_idx].append(deepcopy(result.result_collection))

        self.optim_progress.optimizer_idx += 1

    def on_run_end(self) -> Tuple[_OUTPUTS_TYPE, Optional[Any]]:
        outputs = self.outputs
        hiddens = self._hiddens
        # free memory
        self.outputs = []
        self._hiddens = None
        return outputs, hiddens

<<<<<<< HEAD
=======
    def backward(
        self,
        loss: Tensor,
        optimizer: torch.optim.Optimizer,
        opt_idx: int,
        *args: Any,
        **kwargs: Any,
    ) -> Tensor:
        """Performs the backward step.

        Args:
            loss: The loss value to back-propagate on
            optimizer: Current optimizer being used
            opt_idx: Index of the current optimizer being used
        """
        self.trainer.accelerator.backward(loss, optimizer, opt_idx, *args, **kwargs)

        if not self.trainer.fit_loop.should_accumulate():
            # track gradients
            grad_norm_dict = self._track_and_norm_grad(optimizer=optimizer)
            if grad_norm_dict:
                self.trainer.lightning_module._current_fx_name = "on_after_backward"
                self.trainer.lightning_module.log_grad_norm(grad_norm_dict)
        return loss

>>>>>>> df99e8d6
    def _run_optimization(
        self,
        split_batch: Any,
        batch_idx: int,
        optimizer: torch.optim.Optimizer,
        opt_idx: int,
    ) -> Optional[ClosureResult]:
        """Runs closure (train step + backward) together with optimization if necessary.

        Args:
            split_batch: the current tbptt split of the whole batch
            batch_idx: the index of the current batch
            optimizer: the current optimizer
            opt_idx: the index of the current optimizer
        """
        # toggle model params
        self._run_optimization_start(opt_idx, optimizer)

        closure = self._make_closure(split_batch, batch_idx, opt_idx, optimizer, self._hiddens)

        if self.trainer.fit_loop.should_accumulate():
            # For gradient accumulation

            # -------------------
            # calculate loss (train step + train step end)
            # -------------------
            # automatic_optimization=True: perform ddp sync only when performing optimizer_step
            with _block_parallel_sync_behavior(self.trainer, block=True):
                closure()

        # ------------------------------
        # BACKWARD PASS
        # ------------------------------
        # gradient update with accumulated gradients
        else:
            self._optimizer_step(optimizer, opt_idx, batch_idx, closure)

        result = closure.get_result()

        if result:
            # if no result, user decided to skip optimization
            # otherwise update running loss + reset accumulated loss
            # TODO: find proper way to handle updating running loss
            assert self.trainer.fit_loop is not None
            assert self.trainer.fit_loop.epoch_loop is not None
            assert self.trainer.fit_loop.epoch_loop.batch_loop is not None
            assert result.loss is not None
            self.trainer.fit_loop.epoch_loop.batch_loop._update_running_loss(result.loss)

        # untoggle model params
        self._run_optimization_end(opt_idx)
        return result

    def _make_closure(
        self,
        split_batch: Any,
        batch_idx: int,
        opt_idx: int,
        optimizer: Optimizer,
        hiddens: Any,
    ) -> Closure:
        """Build a closure object that captures the given arguments and runs the `training_step` function and
        optionally other functions such as `backward` and `zero_grad`."""
        step_fn = self._make_step_fn(split_batch, batch_idx, opt_idx, hiddens)
        backward_fn = self._make_backward_fn(optimizer, opt_idx)
        zero_grad_fn = self._make_zero_grad_fn(batch_idx, opt_idx, optimizer)

        return Closure(
            step_fn=step_fn,
            backward_fn=backward_fn,
            zero_grad_fn=zero_grad_fn,
            profiler=self.trainer.profiler,
        )

    def _make_step_fn(
        self, split_batch: Any, batch_idx: int, opt_idx: int, hiddens: Any
    ) -> Callable[[], Optional[AttributeDict]]:
        """Build the step function that runs the `training_step` and processes its output."""
        return partial(self._training_step, split_batch, batch_idx, opt_idx, hiddens)

    def _make_zero_grad_fn(self, batch_idx: int, opt_idx: int, optimizer: Optimizer) -> Optional[Callable[[], None]]:
        """Build a `zero_grad` function that zeroes the gradients before back-propagation.

        Returns ``None`` in the case backward needs to be skipped.
        """

        if self._skip_backward:
            return None

        is_first_batch_to_accumulate = batch_idx % self.trainer.accumulate_grad_batches == 0
        if not is_first_batch_to_accumulate:
            return None

        def zero_grad_fn():
            self._on_before_zero_grad(optimizer)
            self._optimizer_zero_grad(batch_idx, optimizer, opt_idx)

        return zero_grad_fn

    def _make_backward_fn(
        self,
        optimizer: Optimizer,
        opt_idx: int,
    ) -> Optional[Callable[[Tensor], Tensor]]:
        """Build a `backward` function that handles back-propagation through the output produced by the
        `training_step` function.

        Returns ``None`` in the case backward needs to be skipped.
        """
        if self._skip_backward:
            return None

        def backward_fn(loss: Tensor):
            self.trainer.accelerator.backward(loss, optimizer, opt_idx)

            # check if model weights are nan
            if self.trainer.terminate_on_nan:
                detect_nan_parameters(self.trainer.lightning_module)

            return loss

        return backward_fn

    def _run_optimization_start(self, opt_idx: int, optimizer: torch.optim.Optimizer) -> None:
        """Toggles the optimizer to ensure the correct one is used and prevend dangling grads.

        Args:
            opt_idx: the index of the optimizer to use
            optimizer: the optimizer to use
        """
        # make sure only the gradients of the current optimizer's parameters are calculated
        # in the training step to prevent dangling gradients in multiple-optimizer setup.
        if len(self.trainer.optimizers) > 1:
            model = self.trainer.lightning_module
            model.toggle_optimizer(optimizer, opt_idx)

    def _run_optimization_end(self, opt_idx: int) -> None:
        if len(self.trainer.optimizers) > 1:
            model = self.trainer.lightning_module
            model.untoggle_optimizer(opt_idx)

    def _optimizer_step(
        self, optimizer: torch.optim.Optimizer, opt_idx: int, batch_idx: int, train_step_and_backward_closure: Callable
    ) -> None:
        """Performs the optimizer step and some sanity checking.

        Args:
            optimizer: the optimizer to perform the step with
            opt_idx: the index of the current :param:`optimizer`
            batch_idx: the index of the current batch
            train_step_and_backward_closure: the closure function performing the train step and computing the
                gradients. By default called by the optimizer (if possible)
        """
        model_ref = self.trainer.lightning_module

        is_lbfgs = isinstance(optimizer, torch.optim.LBFGS)
        using_native_amp = self.trainer.amp_backend is not None and self.trainer.amp_backend == AMPType.NATIVE

        # native amp + lbfgs is a no go right now
        if using_native_amp and is_lbfgs:
            raise MisconfigurationException(
                "native PyTorch amp and lbfgs are not compatible."
                " To request, please file a Github issue in PyTorch and tag @mcarilli"
            )

        # wraps into LightningOptimizer only for running step
        optimizer = LightningOptimizer._to_lightning_optimizer(optimizer, self.trainer, opt_idx)

        self.optim_progress.optimizer.step.increment_ready()

        # model hook
        model_ref.optimizer_step(
            self.trainer.current_epoch,
            batch_idx,
            optimizer,
            opt_idx,
            train_step_and_backward_closure,
            on_tpu=(self.trainer._device_type == DeviceType.TPU and _TPU_AVAILABLE),
            using_native_amp=using_native_amp,
            using_lbfgs=is_lbfgs,
        )

        self.optim_progress.optimizer.step.increment_completed()

    def _on_before_zero_grad(self, optimizer: torch.optim.Optimizer) -> None:
        """Calls the ``on_before_zero_grad`` hook.

        Args:
            optimizer: the current optimizer
        """
        self.optim_progress.optimizer.zero_grad.increment_ready()
        self.trainer.call_hook("on_before_zero_grad", optimizer)
        self.optim_progress.optimizer.zero_grad.increment_started()

    def _optimizer_zero_grad(self, batch_idx: int, optimizer: torch.optim.Optimizer, opt_idx: int) -> None:
        """Zeroes out all gradients of parameters optimized by the current optimizer.

        Args:
            batch_idx: the index of the current batch
            optimizer: the current optimizer
            opt_idx: the index of the current optimizer
        """
        self.trainer.accelerator.optimizer_zero_grad(self.trainer.current_epoch, batch_idx, optimizer, opt_idx)
        self.optim_progress.optimizer.zero_grad.increment_completed()

    def _training_step(
        self, split_batch: Any, batch_idx: int, opt_idx: int, hiddens: Tensor
    ) -> Optional[AttributeDict]:
        """Performs the actual train step with the tied hooks.

        Args:
            split_batch: the current tbptt split of the current batch
            batch_idx: the index of the current batch
            opt_idx: the index of the current optimizer
            hiddens: the model's hidden state of the previous iteration

        Returns:
            an AttributeDict containing the loss value and the training step output.
        """
        # give the PL module a result for logging
        model_ref = self.trainer.lightning_module

        with self.trainer.profiler.profile("model_forward"):

            step_kwargs = _build_training_step_kwargs(
                self.trainer.lightning_module, self.trainer.optimizers, split_batch, batch_idx, opt_idx, hiddens
            )

            # manually capture logged metrics
            model_ref._current_fx_name = "training_step"
            with self.trainer.profiler.profile("training_step"):
                training_step_output = self.trainer.accelerator.training_step(step_kwargs)
                self.trainer.accelerator.post_training_step()

            del step_kwargs

            training_step_output = self.trainer.call_hook("training_step_end", training_step_output)

            _check_training_step_output(self.trainer.lightning_module, training_step_output)

            result_collection, self._hiddens = _process_training_step_output(self.trainer, training_step_output)
            if result_collection is None:
                return None

        # output validation already done, here loss can't be None
        assert result_collection.minimize is not None

        # accumulate loss. if accumulate_grad_batches==1, no effect
        closure_loss = result_collection.minimize / self.trainer.accumulate_grad_batches
        # the loss will get scaled for amp. avoid any modifications to it
        loss = closure_loss.detach().clone()
        return AttributeDict(closure_loss=closure_loss, loss=loss, result_collection=result_collection)<|MERGE_RESOLUTION|>--- conflicted
+++ resolved
@@ -96,34 +96,6 @@
         self._hiddens = None
         return outputs, hiddens
 
-<<<<<<< HEAD
-=======
-    def backward(
-        self,
-        loss: Tensor,
-        optimizer: torch.optim.Optimizer,
-        opt_idx: int,
-        *args: Any,
-        **kwargs: Any,
-    ) -> Tensor:
-        """Performs the backward step.
-
-        Args:
-            loss: The loss value to back-propagate on
-            optimizer: Current optimizer being used
-            opt_idx: Index of the current optimizer being used
-        """
-        self.trainer.accelerator.backward(loss, optimizer, opt_idx, *args, **kwargs)
-
-        if not self.trainer.fit_loop.should_accumulate():
-            # track gradients
-            grad_norm_dict = self._track_and_norm_grad(optimizer=optimizer)
-            if grad_norm_dict:
-                self.trainer.lightning_module._current_fx_name = "on_after_backward"
-                self.trainer.lightning_module.log_grad_norm(grad_norm_dict)
-        return loss
-
->>>>>>> df99e8d6
     def _run_optimization(
         self,
         split_batch: Any,
