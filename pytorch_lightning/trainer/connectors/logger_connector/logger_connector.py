# Copyright The PyTorch Lightning team.
#
# Licensed under the Apache License, Version 2.0 (the "License");
# you may not use this file except in compliance with the License.
# You may obtain a copy of the License at
#
#     http://www.apache.org/licenses/LICENSE-2.0
#
# Unless required by applicable law or agreed to in writing, software
# distributed under the License is distributed on an "AS IS" BASIS,
# WITHOUT WARRANTIES OR CONDITIONS OF ANY KIND, either express or implied.
# See the License for the specific language governing permissions and
# limitations under the License.
import os
from pprint import pprint
from typing import Any, Dict, Iterable, Mapping, Optional

import torch

import pytorch_lightning as pl
from pytorch_lightning.core import memory
from pytorch_lightning.loggers import LightningLoggerBase, LoggerCollection, TensorBoardLogger
<<<<<<< HEAD
from pytorch_lightning.trainer.connectors.logger_connector.result import _METRIC, MetricSource
=======
from pytorch_lightning.trainer.connectors.logger_connector.epoch_result_store import EpochResultStore
from pytorch_lightning.trainer.connectors.logger_connector.fx_validator import FxValidator
from pytorch_lightning.trainer.connectors.logger_connector.metrics_holder import MetricsHolder
from pytorch_lightning.trainer.connectors.logger_connector.result import Result
>>>>>>> 5593b6f7
from pytorch_lightning.trainer.states import RunningStage, TrainerFn
from pytorch_lightning.utilities import DeviceType
from pytorch_lightning.utilities.metrics import metrics_to_scalars
from pytorch_lightning.utilities.types import _EVALUATE_OUTPUT


class LoggerConnector:

    def __init__(self, trainer: 'pl.Trainer', log_gpu_memory: Optional[str] = None) -> None:
        self.trainer = trainer
        self.log_gpu_memory = log_gpu_memory
        self.eval_loop_results = []
        self._val_log_step: int = 0
        self._test_log_step: int = 0
<<<<<<< HEAD
        self._progress_bar_metrics: Dict[str, float] = {}
        self._logged_metrics: Dict[str, _METRIC] = {}
        self._callback_metrics: Dict[str, _METRIC] = {}
        self._epoch_end_reached = False
        self._current_fx: Optional[str] = None
        self._batch_idx: Optional[int] = None
        self._split_idx: Optional[int] = None

    def on_trainer_init(
        self, logger: LightningLoggerBase, flush_logs_every_n_steps: int, log_every_n_steps: int,
        move_metrics_to_cpu: bool
=======

    @property
    def callback_metrics(self) -> Dict:
        return self.get_metrics("callback_metrics")

    @callback_metrics.setter
    def callback_metrics(self, callback_metrics: Dict) -> None:
        self.set_metrics("callback_metrics", callback_metrics)

    @property
    def evaluation_callback_metrics(self) -> Dict:
        return self.get_metrics("evaluation_callback_metrics")

    @evaluation_callback_metrics.setter
    def evaluation_callback_metrics(self, evaluation_callback_metrics: Dict) -> None:
        self.set_metrics("evaluation_callback_metrics", evaluation_callback_metrics)

    @property
    def logged_metrics(self) -> Dict:
        return self.get_metrics("logged_metrics")

    @logged_metrics.setter
    def logged_metrics(self, logged_metrics: Dict) -> None:
        self.set_metrics("logged_metrics", logged_metrics)

    @property
    def progress_bar_metrics(self) -> Dict:
        return self.get_metrics("progress_bar_metrics")

    @progress_bar_metrics.setter
    def progress_bar_metrics(self, progress_bar_metrics: Dict) -> None:
        self.set_metrics("progress_bar_metrics", progress_bar_metrics)

    @property
    def cached_results(self) -> Union[EpochResultStore, None]:
        return self._cached_results.get(self.trainer.state.stage)

    def get_metrics(self, key: str) -> Dict:
        metrics_holder: MetricsHolder = getattr(self, f"_{key}")
        model = self.trainer.lightning_module
        metrics_holder.convert(model.device if model is not None else None)
        return metrics_holder.metrics

    def set_metrics(self, key: str, val: Dict) -> None:
        metrics_holder: MetricsHolder = getattr(self, f"_{key}")
        metrics_holder.reset(val)

    def reset(self) -> None:
        self.cached_results.reset()

    def check_logging(self, fx_name: str, on_step: bool, on_epoch: bool) -> None:
        self._fx_validator.check_logging(fx_name=fx_name, on_step=on_step, on_epoch=on_epoch)

    def on_evaluation_batch_start(self, batch, dataloader_idx, num_dataloaders):
        model = self.trainer.lightning_module
        # set dataloader_idx only if multiple ones
        model._current_dataloader_idx = dataloader_idx if num_dataloaders > 1 else None
        # track batch_size
        self.cached_results._batch_size = Result.extract_batch_size(batch)

    def on_train_split_start(self, split_idx: int, opt_idx: int, split_batch) -> None:
        self.cached_results._split_idx = split_idx
        self.cached_results._opt_idx = opt_idx
        self.cached_results._batch_size = Result.extract_batch_size(split_batch)

    def on_train_batch_end(self) -> None:
        self.cached_results._split_idx = None
        self.cached_results._opt_idx = None
        self.cached_results._batch_size = None

    def cache_logged_metrics(self):
        self._cached_results[self.trainer.state.stage].cache_result()

    def on_trainer_init(
        self,
        logger: LightningLoggerBase,
        flush_logs_every_n_steps: int,
        log_every_n_steps: int,
        move_metrics_to_cpu: bool,
>>>>>>> 5593b6f7
    ) -> None:
        self.configure_logger(logger)
        self.trainer.flush_logs_every_n_steps = flush_logs_every_n_steps
        self.trainer.log_every_n_steps = log_every_n_steps
        self.trainer.move_metrics_to_cpu = move_metrics_to_cpu

    @property
    def should_flush_logs(self) -> bool:
        should_flush = (self.trainer.global_step + 1) % self.trainer.flush_logs_every_n_steps == 0
        return should_flush or self.trainer.should_stop

    @property
    def should_update_logs(self) -> bool:
        should_log_every_n_steps = (self.trainer.global_step + 1) % self.trainer.log_every_n_steps == 0
        return should_log_every_n_steps or self.trainer.should_stop

    def configure_logger(self, logger: LightningLoggerBase) -> None:
        if logger is True:
            version = os.environ.get('PL_EXP_VERSION', self.trainer.slurm_job_id)

            # default logger
            self.trainer.logger = TensorBoardLogger(
                save_dir=self.trainer.default_root_dir, version=version, name='lightning_logs'
            )
        elif logger is False:
            self.trainer.logger = None
        else:
            if isinstance(logger, Iterable):
                self.trainer.logger = LoggerCollection(logger)
            else:
                self.trainer.logger = logger

    def log_metrics(self, metrics: Dict[str, _METRIC], step: Optional[int] = None) -> None:
        """Logs the metric dict passed in.
        If `step` parameter is None and `step` key is presented is metrics,
        uses metrics["step"] as a step

        Args:
            metrics: Metric values
            step: Step for which metrics should be logged. Default value is `self.global_step` during training or
                the total validation / test log step count during validation and testing.
        """
        # add gpu memory
        if self.trainer._device_type == DeviceType.GPU and self.log_gpu_memory:
            mem_map = memory.get_memory_profile(self.log_gpu_memory)
            metrics.update(mem_map)

        # turn all tensors to scalars
        scalar_metrics = metrics_to_scalars(metrics)

        if "step" in scalar_metrics and step is None:
            step = scalar_metrics.pop("step")

        elif step is None:
            # added metrics by Lightning for convenience
            scalar_metrics['epoch'] = self.trainer.current_epoch
            step = self.trainer.global_step

        # log actual metrics
        if self.trainer.logger is not None:
            if self.trainer.is_global_zero:
                self.trainer.logger.agg_and_log_metrics(scalar_metrics, step=step)
                self.trainer.logger.save()

            self._logged_metrics.update(scalar_metrics)

    """
    Evaluation metric updates
    """

    def prepare_eval_loop_results(self, metrics: Mapping[str, _METRIC]) -> None:
        if self.trainer.sanity_checking:
            return

        num_dataloaders = self.trainer.evaluation_loop.num_dataloaders
        has_been_initialized = len(self.eval_loop_results) == num_dataloaders
        for dl_idx in range(self.trainer.evaluation_loop.num_dataloaders):
            # remove callback metrics that don't belong to this dataloader
            callback_metrics = {
                k: v
                for k, v in metrics.items() if "dataloader_idx" not in k or f"dataloader_idx_{dl_idx}" in k
            }
            if has_been_initialized:
                self.eval_loop_results[dl_idx].update(callback_metrics)
            else:
                self.eval_loop_results.append(callback_metrics)

    def get_evaluate_epoch_results(self) -> _EVALUATE_OUTPUT:
        assert self._epoch_end_reached
        metrics = self.metrics

        if not self.trainer.sanity_checking:
            # log all the metrics as a single dict
            log_metrics = metrics[MetricSource.LOG]
            if log_metrics:
                self.log_metrics(log_metrics)

        self.prepare_eval_loop_results(metrics[MetricSource.CALLBACK])

        # log results of evaluation
        if (
            self.trainer.state.fn != TrainerFn.FITTING and self.trainer.evaluating and self.trainer.is_global_zero
            and self.trainer.verbose_evaluate
        ):
            print('-' * 80)
            for result_idx, results in enumerate(self.eval_loop_results):
                print(f'DATALOADER:{result_idx} {self.trainer.state.stage.upper()} RESULTS')
                pprint({
                    k: (v.item() if v.numel() == 1 else v.tolist()) if isinstance(v, torch.Tensor) else v
                    for k, v in results.items()
                })
                print('-' * 80)

        results = self.eval_loop_results
        # clear mem
        self.eval_loop_results = []
        return results

    @property
    def evaluation_log_step(self) -> Optional[int]:
        if self.trainer.state.stage is RunningStage.VALIDATING:
            return self._val_log_step
        elif self.trainer.state.stage is RunningStage.TESTING:
            return self._test_log_step
        else:
            return None

    def increment_evaluation_log_step(self) -> None:
        if self.trainer.state.stage is RunningStage.VALIDATING:
            self._val_log_step += 1
        elif self.trainer.state.stage is RunningStage.TESTING:
            self._test_log_step += 1

    def on_evaluation_batch_start(self, batch: Any, batch_idx: int, dataloader_idx: int, num_dataloaders: int) -> None:
        model = self.trainer.lightning_module
        # set dataloader_idx only if multiple ones
        model._current_dataloader_idx = dataloader_idx if num_dataloaders > 1 else None

        # track batch_size
        self.trainer.result_collection.extract_batch_size(batch)
        self._batch_idx = batch_idx

    def update_evaluation_step_metrics(self) -> None:
        if self.trainer.sanity_checking:
            return

        # logs user requested information to logger
        assert not self._epoch_end_reached
        metrics = self.metrics[MetricSource.LOG]
        if metrics:
            self.log_metrics(metrics, step=self.evaluation_log_step)

        # increment the step even if nothing was logged
        self.increment_evaluation_log_step()

    """
    Train metric updates
    """

    def on_train_split_start(self, batch_idx: int, split_idx: int, split_batch: Any) -> None:
        self.trainer.result_collection.extract_batch_size(split_batch)
        self._batch_idx = batch_idx
        self._split_idx = split_idx

    def update_train_step_metrics(self) -> None:
        if self.trainer.train_loop.should_accumulate() and self.trainer.lightning_module.automatic_optimization:
            return

        # when metrics should be logged
        assert not self._epoch_end_reached
        metrics = self.metrics[MetricSource.LOG]
        if self.should_update_logs or self.trainer.fast_dev_run is True and metrics:
            self.log_metrics(metrics)

    def update_train_epoch_metrics(self) -> None:
        # add the metrics to the loggers
        assert self._epoch_end_reached
        metrics = self.metrics[MetricSource.LOG]
        if metrics:
            self.log_metrics(metrics)

        # reset result collection for next epoch
        self.trainer.result_collection.reset(metrics=True)

    def teardown(self):
        self.trainer.train_loop.train_results.cpu()
        self.trainer.evaluation_loop.validation_results.cpu()
        self.trainer.evaluation_loop.test_results.cpu()

    """
    Utilities and properties
    """

    def on_epoch_start(self) -> None:
        self._epoch_end_reached = False

    def on_batch_start(self) -> None:
        self._epoch_end_reached = False

    def epoch_end_reached(self):
        self.trainer.logger_connector._epoch_end_reached = True
        self.trainer.logger_connector._batch_idx = None
        self.trainer.logger_connector._split_idx = None

    def on_epoch_end(self) -> None:
        assert self._epoch_end_reached
        metrics = self.metrics
        self._progress_bar_metrics.update(metrics[MetricSource.PBAR])
        self._callback_metrics.update(metrics[MetricSource.CALLBACK])
        self._logged_metrics.update(metrics[MetricSource.LOG])
        self._current_fx = None

    def on_batch_end(self) -> None:
        assert not self._epoch_end_reached
        metrics = self.metrics
        self._progress_bar_metrics.update(metrics[MetricSource.PBAR])
        self._callback_metrics.update(metrics[MetricSource.CALLBACK])
        self._logged_metrics.update(metrics[MetricSource.LOG])

    def should_reset_tensors(self, fx: str) -> bool:
        is_different_fx = self._current_fx != fx
        if self._split_idx is None:
            is_first_batch = self._batch_idx in (None, 0)
        else:
            is_first_batch = self._batch_idx + self._split_idx == 0
        return is_different_fx and is_first_batch

    def reset(self, metrics: Optional[bool] = None) -> None:
        self.trainer.result_collection.reset(metrics=metrics)
        self._batch_idx = None
        self._split_idx = None
        self._current_fx = None

    @property
    def metrics(self) -> Dict[MetricSource, Dict[str, _METRIC]]:
        """This function returns either batch or epoch metrics depending on ``_epoch_end_reached``."""
        on_step = not self._epoch_end_reached
        return self.trainer.result_collection.metrics(on_step)

    @property
    def callback_metrics(self) -> Dict[str, _METRIC]:
        if self.trainer.result_collection:
            metrics = self.metrics[MetricSource.CALLBACK]
            self._callback_metrics.update(metrics)
        return self._callback_metrics

    @property
    def logged_metrics(self) -> Dict[str, _METRIC]:
        if self.trainer.result_collection:
            metrics = self.metrics[MetricSource.LOG]
            self._logged_metrics.update(metrics)
        return self._logged_metrics

    @property
    def progress_bar_metrics(self) -> Dict[str, float]:
        if self.trainer.result_collection:
            metrics = self.metrics[MetricSource.PBAR]
            self._progress_bar_metrics.update(metrics)
        return self._progress_bar_metrics<|MERGE_RESOLUTION|>--- conflicted
+++ resolved
@@ -20,14 +20,7 @@
 import pytorch_lightning as pl
 from pytorch_lightning.core import memory
 from pytorch_lightning.loggers import LightningLoggerBase, LoggerCollection, TensorBoardLogger
-<<<<<<< HEAD
 from pytorch_lightning.trainer.connectors.logger_connector.result import _METRIC, MetricSource
-=======
-from pytorch_lightning.trainer.connectors.logger_connector.epoch_result_store import EpochResultStore
-from pytorch_lightning.trainer.connectors.logger_connector.fx_validator import FxValidator
-from pytorch_lightning.trainer.connectors.logger_connector.metrics_holder import MetricsHolder
-from pytorch_lightning.trainer.connectors.logger_connector.result import Result
->>>>>>> 5593b6f7
 from pytorch_lightning.trainer.states import RunningStage, TrainerFn
 from pytorch_lightning.utilities import DeviceType
 from pytorch_lightning.utilities.metrics import metrics_to_scalars
@@ -42,7 +35,6 @@
         self.eval_loop_results = []
         self._val_log_step: int = 0
         self._test_log_step: int = 0
-<<<<<<< HEAD
         self._progress_bar_metrics: Dict[str, float] = {}
         self._logged_metrics: Dict[str, _METRIC] = {}
         self._callback_metrics: Dict[str, _METRIC] = {}
@@ -52,89 +44,11 @@
         self._split_idx: Optional[int] = None
 
     def on_trainer_init(
-        self, logger: LightningLoggerBase, flush_logs_every_n_steps: int, log_every_n_steps: int,
-        move_metrics_to_cpu: bool
-=======
-
-    @property
-    def callback_metrics(self) -> Dict:
-        return self.get_metrics("callback_metrics")
-
-    @callback_metrics.setter
-    def callback_metrics(self, callback_metrics: Dict) -> None:
-        self.set_metrics("callback_metrics", callback_metrics)
-
-    @property
-    def evaluation_callback_metrics(self) -> Dict:
-        return self.get_metrics("evaluation_callback_metrics")
-
-    @evaluation_callback_metrics.setter
-    def evaluation_callback_metrics(self, evaluation_callback_metrics: Dict) -> None:
-        self.set_metrics("evaluation_callback_metrics", evaluation_callback_metrics)
-
-    @property
-    def logged_metrics(self) -> Dict:
-        return self.get_metrics("logged_metrics")
-
-    @logged_metrics.setter
-    def logged_metrics(self, logged_metrics: Dict) -> None:
-        self.set_metrics("logged_metrics", logged_metrics)
-
-    @property
-    def progress_bar_metrics(self) -> Dict:
-        return self.get_metrics("progress_bar_metrics")
-
-    @progress_bar_metrics.setter
-    def progress_bar_metrics(self, progress_bar_metrics: Dict) -> None:
-        self.set_metrics("progress_bar_metrics", progress_bar_metrics)
-
-    @property
-    def cached_results(self) -> Union[EpochResultStore, None]:
-        return self._cached_results.get(self.trainer.state.stage)
-
-    def get_metrics(self, key: str) -> Dict:
-        metrics_holder: MetricsHolder = getattr(self, f"_{key}")
-        model = self.trainer.lightning_module
-        metrics_holder.convert(model.device if model is not None else None)
-        return metrics_holder.metrics
-
-    def set_metrics(self, key: str, val: Dict) -> None:
-        metrics_holder: MetricsHolder = getattr(self, f"_{key}")
-        metrics_holder.reset(val)
-
-    def reset(self) -> None:
-        self.cached_results.reset()
-
-    def check_logging(self, fx_name: str, on_step: bool, on_epoch: bool) -> None:
-        self._fx_validator.check_logging(fx_name=fx_name, on_step=on_step, on_epoch=on_epoch)
-
-    def on_evaluation_batch_start(self, batch, dataloader_idx, num_dataloaders):
-        model = self.trainer.lightning_module
-        # set dataloader_idx only if multiple ones
-        model._current_dataloader_idx = dataloader_idx if num_dataloaders > 1 else None
-        # track batch_size
-        self.cached_results._batch_size = Result.extract_batch_size(batch)
-
-    def on_train_split_start(self, split_idx: int, opt_idx: int, split_batch) -> None:
-        self.cached_results._split_idx = split_idx
-        self.cached_results._opt_idx = opt_idx
-        self.cached_results._batch_size = Result.extract_batch_size(split_batch)
-
-    def on_train_batch_end(self) -> None:
-        self.cached_results._split_idx = None
-        self.cached_results._opt_idx = None
-        self.cached_results._batch_size = None
-
-    def cache_logged_metrics(self):
-        self._cached_results[self.trainer.state.stage].cache_result()
-
-    def on_trainer_init(
         self,
         logger: LightningLoggerBase,
         flush_logs_every_n_steps: int,
         log_every_n_steps: int,
         move_metrics_to_cpu: bool,
->>>>>>> 5593b6f7
     ) -> None:
         self.configure_logger(logger)
         self.trainer.flush_logs_every_n_steps = flush_logs_every_n_steps
