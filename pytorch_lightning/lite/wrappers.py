--- conflicted
+++ resolved
@@ -71,13 +71,8 @@
             model=self._accelerator.model,
         )
 
-<<<<<<< HEAD
-    def zero_grad(self) -> None:
-        self._optimizer.zero_grad()
-=======
     def zero_grad(self, *args: Any, **kwargs: Any) -> None:
         self._optimizer.zero_grad(*args, **kwargs)
->>>>>>> f703112b
 
 
 class _LiteModule(nn.Module):
